--- conflicted
+++ resolved
@@ -3,11 +3,7 @@
     {
       "cell_type": "markdown",
       "metadata": {
-<<<<<<< HEAD
         "id": "2EZwRFX_LGg4"
-=======
-        "id": "LyWVGBaVK06Z"
->>>>>>> aa0db70c
       },
       "source": [
         "# **calt Demo Notebook**\n",
@@ -24,11 +20,7 @@
     {
       "cell_type": "markdown",
       "metadata": {
-<<<<<<< HEAD
         "id": "V7miyzfuLGg4"
-=======
-        "id": "-zfKG1n6K06a"
->>>>>>> aa0db70c
       },
       "source": [
         "Note on Google Colab:\n",
@@ -39,17 +31,12 @@
     {
       "cell_type": "markdown",
       "metadata": {
-<<<<<<< HEAD
         "id": "Q4vvos4jLGg4"
-=======
-        "id": "Sm471zHeK06a"
->>>>>>> aa0db70c
       },
       "source": [
         "## 1  – Installation & Imports  \n",
         "Run the next cell to ensure **calt** and its dependencies are installed, then import the required Python packages.  \n"
       ]
-<<<<<<< HEAD
     },
     {
       "cell_type": "code",
@@ -236,191 +223,25 @@
       "source": [
         "## 3  – Model Configuration  \n",
         "Here we instantiate the tokenizer, define the Transformer architecture, and prepare the training pipeline.  \n"
-=======
-    },
-    {
-      "cell_type": "code",
-      "execution_count": null,
-      "metadata": {
-        "id": "cU0MRfz6K06a"
-      },
-      "outputs": [],
-      "source": [
-        "%%capture\n",
-        "!pip install calt-x"
-      ]
-    },
-    {
-      "cell_type": "code",
-      "execution_count": null,
-      "metadata": {
-        "id": "mv_1bu20K06a",
-        "outputId": "ef8606ac-eae9-493e-a9e7-6dcc6d501b49"
+      ]
+    },
+    {
+      "cell_type": "code",
+      "execution_count": 4,
+      "metadata": {
+        "id": "bab8fEw2LGg5"
       },
       "outputs": [
         {
           "name": "stderr",
           "output_type": "stream",
           "text": [
-            "/home/ara_shun/workspace/calt/.venv/lib/python3.12/site-packages/tqdm/auto.py:21: TqdmWarning: IProgress not found. Please update jupyter and ipywidgets. See https://ipywidgets.readthedocs.io/en/stable/user_install.html\n",
-            "  from .autonotebook import tqdm as notebook_tqdm\n"
-          ]
-        },
-        {
-          "data": {
-            "text/plain": [
-              "<torch._C.Generator at 0x7b2b2414dab0>"
-            ]
-          },
-          "execution_count": 2,
-          "metadata": {},
-          "output_type": "execute_result"
+            "Loaded 10000 samples from train_raw.txt\n",
+            "Loaded 1000 samples from test_raw.txt\n"
+          ]
         }
       ],
       "source": [
-        "from typing import List, Tuple\n",
-        "import random\n",
-        "from sympy import GF, ZZ\n",
-        "from sympy.polys.rings import ring, PolyElement\n",
-        "from transformers import BartConfig, BartForConditionalGeneration as Transformer\n",
-        "from transformers import TrainingArguments\n",
-        "from calt import (\n",
-        "    PolynomialTrainer,\n",
-        "    data_loader,\n",
-        ")\n",
-        "from calt.generator.sympy import (\n",
-        "    PolynomialSampler,\n",
-        "    DatasetGenerator,\n",
-        "    DatasetWriter,\n",
-        ")\n",
-        "from calt.data_loader.utils import (\n",
-        "    load_eval_results,\n",
-        "    parse_poly,\n",
-        "    display_with_diff\n",
-        ")\n",
-        "import torch, random, numpy as np\n",
-        "\n",
-        "SEED = 42\n",
-        "random.seed(SEED)\n",
-        "np.random.seed(SEED)\n",
-        "torch.manual_seed(SEED)"
-      ]
-    },
-    {
-      "cell_type": "markdown",
-      "metadata": {
-        "id": "BLWITEl0K06b"
-      },
-      "source": [
-        "## 2  – Dataset Generation *(Polynomial Addition)*  \n",
-        "This cell uses `calt.generator` utilities to create a synthetic dataset of polynomial‑addition."
-      ]
-    },
-    {
-      "cell_type": "code",
-      "execution_count": null,
-      "metadata": {
-        "id": "biYywDYXK06b"
-      },
-      "outputs": [],
-      "source": [
-        "class SumProblemGenerator:\n",
-        "    \"\"\"\n",
-        "    Problem generator for polynomial sum problems.\n",
-        "\n",
-        "    This generator creates problems in which the input is a list of polynomials F = [f_1, f_2, ..., f_n],\n",
-        "    and the output is a single polynomial g = f_1 + f_2 + ... + f_n.\n",
-        "    \"\"\"\n",
-        "\n",
-        "    def __init__(\n",
-        "        self, sampler: PolynomialSampler, max_polynomials: int, min_polynomials: int\n",
-        "    ):\n",
-        "        \"\"\"\n",
-        "        Initialize polynomial sum generator.\n",
-        "\n",
-        "        Args:\n",
-        "            sampler: Polynomial sampler\n",
-        "            max_polynomials: Maximum number of polynomials in F\n",
-        "            min_polynomials: Minimum number of polynomials in F\n",
-        "        \"\"\"\n",
-        "        self.sampler = sampler\n",
-        "        self.max_polynomials = max_polynomials\n",
-        "        self.min_polynomials = min_polynomials\n",
-        "\n",
-        "    def __call__(self, seed: int) -> Tuple[List[PolyElement], PolyElement]:\n",
-        "        \"\"\"\n",
-        "        Generate a single sample.\n",
-        "\n",
-        "        Each sample consists of:\n",
-        "        - Input polynomial system F\n",
-        "        - Output polynomial g (sum of F)\n",
-        "\n",
-        "        Args:\n",
-        "            seed: Seed for random number generator\n",
-        "        \"\"\"\n",
-        "        random.seed(seed)\n",
-        "\n",
-        "        # Choose number of polynomials for this sample\n",
-        "        num_polys = random.randint(self.min_polynomials, self.max_polynomials)\n",
-        "\n",
-        "        # Generate input polynomials using sampler\n",
-        "        F = self.sampler.sample(num_samples=num_polys)\n",
-        "\n",
-        "        # Generate output polynomial g (sum of F)\n",
-        "        g = sum(F)\n",
-        "\n",
-        "        return F, g\n"
->>>>>>> aa0db70c
-      ]
-    },
-    {
-      "cell_type": "code",
-<<<<<<< HEAD
-      "execution_count": 4,
-      "metadata": {
-        "id": "bab8fEw2LGg5"
-=======
-      "execution_count": null,
-      "metadata": {
-        "id": "SknURLGeK06b",
-        "outputId": "332c6470-dff0-47b4-f34e-bcf07992d485"
->>>>>>> aa0db70c
-      },
-      "outputs": [
-        {
-          "name": "stderr",
-          "output_type": "stream",
-          "text": [
-<<<<<<< HEAD
-            "Loaded 10000 samples from train_raw.txt\n",
-            "Loaded 1000 samples from test_raw.txt\n"
-=======
-            "[Parallel(n_jobs=1)]: Done  49 tasks      | elapsed:    0.0s\n",
-            "[Parallel(n_jobs=1)]: Done 199 tasks      | elapsed:    0.0s\n",
-            "[Parallel(n_jobs=1)]: Done 449 tasks      | elapsed:    0.0s\n",
-            "[Parallel(n_jobs=1)]: Done 799 tasks      | elapsed:    0.0s\n",
-            "[Parallel(n_jobs=1)]: Done 1249 tasks      | elapsed:    0.1s\n",
-            "[Parallel(n_jobs=1)]: Done 1799 tasks      | elapsed:    0.1s\n",
-            "[Parallel(n_jobs=1)]: Done 2449 tasks      | elapsed:    0.1s\n",
-            "[Parallel(n_jobs=1)]: Done 3199 tasks      | elapsed:    0.1s\n",
-            "[Parallel(n_jobs=1)]: Done 4049 tasks      | elapsed:    0.2s\n",
-            "[Parallel(n_jobs=1)]: Done 4999 tasks      | elapsed:    0.3s\n",
-            "[Parallel(n_jobs=1)]: Done 6049 tasks      | elapsed:    0.4s\n",
-            "[Parallel(n_jobs=1)]: Done 7199 tasks      | elapsed:    0.4s\n",
-            "[Parallel(n_jobs=1)]: Done 8449 tasks      | elapsed:    0.5s\n",
-            "[Parallel(n_jobs=1)]: Done 9799 tasks      | elapsed:    0.5s\n",
-            "[Parallel(n_jobs=1)]: Done 10000 out of 10000 | elapsed:    0.5s finished\n",
-            "[Parallel(n_jobs=1)]: Done  49 tasks      | elapsed:    0.0s\n",
-            "[Parallel(n_jobs=1)]: Done 199 tasks      | elapsed:    0.0s\n",
-            "[Parallel(n_jobs=1)]: Done 449 tasks      | elapsed:    0.0s\n",
-            "[Parallel(n_jobs=1)]: Done 799 tasks      | elapsed:    0.0s\n",
-            "[Parallel(n_jobs=1)]: Done 1000 out of 1000 | elapsed:    0.0s finished\n"
->>>>>>> aa0db70c
-          ]
-        }
-      ],
-      "source": [
-<<<<<<< HEAD
         "# Point to any dataset you like; here we assume the toy Sum dataset from the data‑generation notebook.\n",
         "TRAIN_PATH = \"train_raw.txt\"\n",
         "TEST_PATH = \"test_raw.txt\"\n",
@@ -469,94 +290,10 @@
       "source": [
         "## 4  – Training Hyper‑parameters  \n",
         "Learning‑rate schedule, batch size, number of epochs, and other trainer options are declared in this cell.  \n"
-=======
-        "save_dir = \".\"\n",
-        "\n",
-        "# set up polynomial ring\n",
-        "R, *gens = ring(\"x0,x1\", GF(7), order=\"grevlex\")\n",
-        "# Initialize polynomial sampler\n",
-        "sampler = PolynomialSampler(\n",
-        "    ring=R,\n",
-        "    max_num_terms=2,\n",
-        "    max_degree=2,\n",
-        "    min_degree=1,\n",
-        "    degree_sampling=\"uniform\",  # \"uniform\" or \"fixed\"\n",
-        "    term_sampling=\"uniform\",  # \"uniform\" or \"fixed\"\n",
-        "    max_coeff=None,  # Used for RR and ZZ\n",
-        "    num_bound=None,  # Used for QQ\n",
-        "    strictly_conditioned=False,\n",
-        "    nonzero_instance=True,\n",
-        ")\n",
-        "# Initialize problem generator\n",
-        "problem_generator = SumProblemGenerator(\n",
-        "    sampler=sampler,\n",
-        "    max_polynomials=2,\n",
-        "    min_polynomials=2,\n",
-        ")\n",
-        "# Initialize dataset generator\n",
-        "dataset_generator = DatasetGenerator(\n",
-        "    backend=\"multiprocessing\",\n",
-        "    n_jobs=1,  # warning: the current version with Sympy backend only supports n_jobs=1.\n",
-        "    verbose=True,\n",
-        "    root_seed=100,\n",
-        ")\n",
-        "# Generate training set\n",
-        "train_samples, _ = dataset_generator.run(\n",
-        "    train=True,\n",
-        "    num_samples=10000,\n",
-        "    problem_generator=problem_generator,\n",
-        ")\n",
-        "# Generate test set\n",
-        "test_samples, _ = dataset_generator.run(\n",
-        "    train=False,\n",
-        "    num_samples=1000,\n",
-        "    problem_generator=problem_generator,\n",
-        ")\n",
-        "# Initialize writer\n",
-        "dataset_writer = DatasetWriter(save_dir)\n",
-        "# Save datasets\n",
-        "dataset_writer.save_dataset(train_samples, tag=\"train\")\n",
-        "dataset_writer.save_dataset(test_samples, tag=\"test\")"
-      ]
-    },
-    {
-      "cell_type": "markdown",
-      "metadata": {
-        "id": "yJesK1y_K06b"
-      },
-      "source": [
-        "## 3  – Model Configuration  \n",
-        "Here we instantiate the tokenizer, define the Transformer architecture, and prepare the training pipeline.  \n"
-      ]
-    },
-    {
-      "cell_type": "code",
-      "execution_count": null,
-      "metadata": {
-        "id": "-VDcZ6VNK06b"
-      },
-      "outputs": [],
-      "source": [
-        "# Point to any dataset you like; here we assume the toy Sum dataset from the data‑generation notebook.\n",
-        "TRAIN_PATH = \"train_raw.txt\"\n",
-        "TEST_PATH = \"test_raw.txt\"\n",
-        "dataset, tokenizer, data_collator = data_loader(\n",
-        "    train_dataset_path=TRAIN_PATH,\n",
-        "    test_dataset_path=TEST_PATH,\n",
-        "    field=\"GF7\",\n",
-        "    num_variables=2,\n",
-        "    max_degree=10,  # Should cover the range of generated samples\n",
-        "    max_coeff=7,   # Should cover the range of generated samples\n",
-        "    max_length=256,\n",
-        ")\n",
-        "train_dataset = dataset[\"train\"]\n",
-        "test_dataset = dataset[\"test\"]"
->>>>>>> aa0db70c
-      ]
-    },
-    {
-      "cell_type": "code",
-<<<<<<< HEAD
+      ]
+    },
+    {
+      "cell_type": "code",
       "execution_count": 6,
       "metadata": {
         "id": "HOGIJUfvLGg6"
@@ -575,51 +312,20 @@
         "    label_names=[\"labels\"],\n",
         "    report_to=\"none\",\n",
         ")"
-=======
-      "execution_count": null,
-      "metadata": {
-        "id": "nQtO_SWyK06c"
-      },
-      "outputs": [],
-      "source": [
-        "# Minimal architecture.\n",
-        "model_cfg = BartConfig(\n",
-        "    d_model=256,       # 'width' of the model\n",
-        "    vocab_size=len(tokenizer.vocab),\n",
-        "    encoder_layers=2,  # 'depth' of encoder network\n",
-        "    decoder_layers=2,  # 'depth' of decoder network\n",
-        "    max_position_embeddings=256,  # max length of input/output\n",
-        "    pad_token_id=tokenizer.pad_token_id,\n",
-        "    bos_token_id=tokenizer.bos_token_id,\n",
-        "    eos_token_id=tokenizer.eos_token_id,\n",
-        "    decoder_start_token_id=tokenizer.bos_token_id,\n",
-        "    max_length=256,  # max length of input/output\n",
-        ")\n",
-        "model = Transformer(config=model_cfg)"
->>>>>>> aa0db70c
       ]
     },
     {
       "cell_type": "markdown",
       "metadata": {
-<<<<<<< HEAD
         "id": "xhxiww50LGg6"
       },
       "source": [
         "## 5  – Model Training  \n",
         "Launch the training loop. Progress is typically logged to the console (and optionally to Weights & Biases).  \n"
-=======
-        "id": "qzX8o6otK06c"
-      },
-      "source": [
-        "## 4  – Training Hyper‑parameters  \n",
-        "Learning‑rate schedule, batch size, number of epochs, and other trainer options are declared in this cell.  \n"
->>>>>>> aa0db70c
-      ]
-    },
-    {
-      "cell_type": "code",
-<<<<<<< HEAD
+      ]
+    },
+    {
+      "cell_type": "code",
       "execution_count": 7,
       "metadata": {
         "id": "yQ22rA9oLGg6",
@@ -736,49 +442,20 @@
         "trainer.save_metrics(\"all\", metrics)\n",
         "\n",
         "print(f'success rate on test set: {100*metrics[\"success_rate\"]:.1f} %')"
-=======
-      "execution_count": null,
-      "metadata": {
-        "id": "TJKAtqmYK06c"
-      },
-      "outputs": [],
-      "source": [
-        "args = TrainingArguments(\n",
-        "    output_dir=\"results/\",\n",
-        "    num_train_epochs=20,\n",
-        "    logging_steps=50,\n",
-        "    per_device_train_batch_size=int(128),\n",
-        "    per_device_eval_batch_size=int(128),\n",
-        "    save_strategy=\"no\",  # skip checkpoints for the quick demo\n",
-        "    seed=SEED,\n",
-        "    remove_unused_columns=False,\n",
-        "    label_names=[\"labels\"],\n",
-        "    report_to=\"none\",\n",
-        ")"
->>>>>>> aa0db70c
       ]
     },
     {
       "cell_type": "markdown",
       "metadata": {
-<<<<<<< HEAD
         "id": "-_1MFnHeLGg6"
       },
       "source": [
         "## 6  – Visualizing Training Results  \n",
         "Finally, we visualize the differences between the mispredicted samples and their correct counterparts.\n"
-=======
-        "id": "VPeD5oufK06c"
-      },
-      "source": [
-        "## 5  – Model Training  \n",
-        "Launch the training loop. Progress is typically logged to the console (and optionally to Weights & Biases).  \n"
->>>>>>> aa0db70c
-      ]
-    },
-    {
-      "cell_type": "code",
-<<<<<<< HEAD
+      ]
+    },
+    {
+      "cell_type": "code",
       "execution_count": 10,
       "metadata": {
         "id": "h4SvyPTJLGg6",
@@ -805,183 +482,20 @@
             ],
             "text/plain": [
               "<IPython.core.display.Math object>"
-=======
-      "execution_count": null,
-      "metadata": {
-        "id": "gzX-cfehK06c",
-        "outputId": "a3714dd6-2489-4b0f-8a93-9eedc39e4481"
-      },
-      "outputs": [
-        {
-          "data": {
-            "text/html": [
-              "\n",
-              "    <div>\n",
-              "      \n",
-              "      <progress value='1580' max='1580' style='width:300px; height:20px; vertical-align: middle;'></progress>\n",
-              "      [1580/1580 00:34, Epoch 20/20]\n",
-              "    </div>\n",
-              "    <table border=\"1\" class=\"dataframe\">\n",
-              "  <thead>\n",
-              " <tr style=\"text-align: left;\">\n",
-              "      <th>Step</th>\n",
-              "      <th>Training Loss</th>\n",
-              "    </tr>\n",
-              "  </thead>\n",
-              "  <tbody>\n",
-              "    <tr>\n",
-              "      <td>50</td>\n",
-              "      <td>2.066300</td>\n",
-              "    </tr>\n",
-              "    <tr>\n",
-              "      <td>100</td>\n",
-              "      <td>1.236700</td>\n",
-              "    </tr>\n",
-              "    <tr>\n",
-              "      <td>150</td>\n",
-              "      <td>0.999900</td>\n",
-              "    </tr>\n",
-              "    <tr>\n",
-              "      <td>200</td>\n",
-              "      <td>0.794300</td>\n",
-              "    </tr>\n",
-              "    <tr>\n",
-              "      <td>250</td>\n",
-              "      <td>0.651200</td>\n",
-              "    </tr>\n",
-              "    <tr>\n",
-              "      <td>300</td>\n",
-              "      <td>0.559400</td>\n",
-              "    </tr>\n",
-              "    <tr>\n",
-              "      <td>350</td>\n",
-              "      <td>0.509600</td>\n",
-              "    </tr>\n",
-              "    <tr>\n",
-              "      <td>400</td>\n",
-              "      <td>0.482800</td>\n",
-              "    </tr>\n",
-              "    <tr>\n",
-              "      <td>450</td>\n",
-              "      <td>0.460200</td>\n",
-              "    </tr>\n",
-              "    <tr>\n",
-              "      <td>500</td>\n",
-              "      <td>0.433000</td>\n",
-              "    </tr>\n",
-              "    <tr>\n",
-              "      <td>550</td>\n",
-              "      <td>0.413200</td>\n",
-              "    </tr>\n",
-              "    <tr>\n",
-              "      <td>600</td>\n",
-              "      <td>0.386500</td>\n",
-              "    </tr>\n",
-              "    <tr>\n",
-              "      <td>650</td>\n",
-              "      <td>0.361000</td>\n",
-              "    </tr>\n",
-              "    <tr>\n",
-              "      <td>700</td>\n",
-              "      <td>0.346500</td>\n",
-              "    </tr>\n",
-              "    <tr>\n",
-              "      <td>750</td>\n",
-              "      <td>0.335300</td>\n",
-              "    </tr>\n",
-              "    <tr>\n",
-              "      <td>800</td>\n",
-              "      <td>0.312700</td>\n",
-              "    </tr>\n",
-              "    <tr>\n",
-              "      <td>850</td>\n",
-              "      <td>0.295900</td>\n",
-              "    </tr>\n",
-              "    <tr>\n",
-              "      <td>900</td>\n",
-              "      <td>0.279300</td>\n",
-              "    </tr>\n",
-              "    <tr>\n",
-              "      <td>950</td>\n",
-              "      <td>0.265700</td>\n",
-              "    </tr>\n",
-              "    <tr>\n",
-              "      <td>1000</td>\n",
-              "      <td>0.255500</td>\n",
-              "    </tr>\n",
-              "    <tr>\n",
-              "      <td>1050</td>\n",
-              "      <td>0.249800</td>\n",
-              "    </tr>\n",
-              "    <tr>\n",
-              "      <td>1100</td>\n",
-              "      <td>0.244200</td>\n",
-              "    </tr>\n",
-              "    <tr>\n",
-              "      <td>1150</td>\n",
-              "      <td>0.239400</td>\n",
-              "    </tr>\n",
-              "    <tr>\n",
-              "      <td>1200</td>\n",
-              "      <td>0.235600</td>\n",
-              "    </tr>\n",
-              "    <tr>\n",
-              "      <td>1250</td>\n",
-              "      <td>0.230900</td>\n",
-              "    </tr>\n",
-              "    <tr>\n",
-              "      <td>1300</td>\n",
-              "      <td>0.230000</td>\n",
-              "    </tr>\n",
-              "    <tr>\n",
-              "      <td>1350</td>\n",
-              "      <td>0.217600</td>\n",
-              "    </tr>\n",
-              "    <tr>\n",
-              "      <td>1400</td>\n",
-              "      <td>0.219400</td>\n",
-              "    </tr>\n",
-              "    <tr>\n",
-              "      <td>1450</td>\n",
-              "      <td>0.218700</td>\n",
-              "    </tr>\n",
-              "    <tr>\n",
-              "      <td>1500</td>\n",
-              "      <td>0.214800</td>\n",
-              "    </tr>\n",
-              "    <tr>\n",
-              "      <td>1550</td>\n",
-              "      <td>0.214800</td>\n",
-              "    </tr>\n",
-              "  </tbody>\n",
-              "</table><p>"
-            ],
-            "text/plain": [
-              "<IPython.core.display.HTML object>"
->>>>>>> aa0db70c
-            ]
-          },
-          "metadata": {},
-          "output_type": "display_data"
-        },
-        {
-<<<<<<< HEAD
+            ]
+          },
+          "metadata": {},
+          "output_type": "display_data"
+        },
+        {
           "name": "stdout",
           "output_type": "stream",
           "text": [
             "===== sample id: 172 =====\n"
-=======
-          "name": "stderr",
-          "output_type": "stream",
-          "text": [
-            "/home/ara_shun/workspace/calt/.venv/lib/python3.12/site-packages/transformers/modeling_utils.py:3465: UserWarning: Moving the following attributes in the config to the generation config: {'max_length': 256}. You are seeing this warning because you've set generation parameters in the model config, as opposed to in the generation config.\n",
-            "  warnings.warn(\n"
->>>>>>> aa0db70c
-          ]
-        },
-        {
-          "data": {
-<<<<<<< HEAD
+          ]
+        },
+        {
+          "data": {
             "text/latex": [
               "$\\displaystyle \\begin{aligned}\n",
               "        \\text{Ground truth\\,:}\\; & {}4 x_{0} + 6 x_{1}\\\\\n",
@@ -990,29 +504,15 @@
             ],
             "text/plain": [
               "<IPython.core.display.Math object>"
-=======
-            "text/html": [
-              "\n",
-              "    <div>\n",
-              "      \n",
-              "      <progress value='8' max='8' style='width:300px; height:20px; vertical-align: middle;'></progress>\n",
-              "      [8/8 00:00]\n",
-              "    </div>\n",
-              "    "
-            ],
-            "text/plain": [
-              "<IPython.core.display.HTML object>"
->>>>>>> aa0db70c
-            ]
-          },
-          "metadata": {},
-          "output_type": "display_data"
-        },
-        {
-          "name": "stdout",
-          "output_type": "stream",
-          "text": [
-<<<<<<< HEAD
+            ]
+          },
+          "metadata": {},
+          "output_type": "display_data"
+        },
+        {
+          "name": "stdout",
+          "output_type": "stream",
+          "text": [
             "===== sample id: 217 =====\n"
           ]
         },
@@ -1252,339 +752,6 @@
       "pygments_lexer": "ipython3",
       "version": "3.12.9"
     }
-=======
-            "success rate on test set: 53.7 %\n"
-          ]
-        }
-      ],
-      "source": [
-        "trainer = PolynomialTrainer(\n",
-        "    args=args,\n",
-        "    model=model,\n",
-        "    processing_class=tokenizer,\n",
-        "    data_collator=data_collator,\n",
-        "    train_dataset=train_dataset,\n",
-        "    eval_dataset=test_dataset,\n",
-        ")\n",
-        "\n",
-        "# train\n",
-        "results = trainer.train()\n",
-        "trainer.save_model()\n",
-        "metrics = results.metrics\n",
-        "\n",
-        "# eval\n",
-        "eval_metrics = trainer.evaluate()\n",
-        "metrics.update(eval_metrics)\n",
-        "success_rate = trainer.generate_evaluation(max_length=128)\n",
-        "metrics[\"success_rate\"] = success_rate\n",
-        "\n",
-        "# save metrics\n",
-        "trainer.save_metrics(\"all\", metrics)\n",
-        "\n",
-        "print(f'success rate on test set: {100*metrics[\"success_rate\"]:.1f} %')"
-      ]
-    },
-    {
-      "cell_type": "markdown",
-      "metadata": {
-        "id": "yfKiYAg0K06c"
-      },
-      "source": [
-        "## 6  – Visualizing Training Results  \n",
-        "Finally, we visualize the differences between the mispredicted samples and their correct counterparts.\n"
-      ]
-    },
-    {
-      "cell_type": "code",
-      "execution_count": null,
-      "metadata": {
-        "id": "v7C6e0HOK06c",
-        "outputId": "80d2a4bd-fa84-4eb2-d8e7-5b23220a637e"
-      },
-      "outputs": [
-        {
-          "name": "stdout",
-          "output_type": "stream",
-          "text": [
-            "-------------------------\n",
-            " Success cases \n",
-            "-------------------------\n",
-            "===== sample id: 1 =====\n"
-          ]
-        },
-        {
-          "data": {
-            "text/latex": [
-              "$\\displaystyle \\begin{aligned}\n",
-              "        \\text{Ground truth\\,:}\\; & {}6 x + y + 1\\\\\n",
-              "        \\text{Prediction\\,:}\\;   & {}6\\, x +y +1\n",
-              "        \\end{aligned}$"
-            ],
-            "text/plain": [
-              "<IPython.core.display.Math object>"
-            ]
-          },
-          "metadata": {},
-          "output_type": "display_data"
-        },
-        {
-          "name": "stdout",
-          "output_type": "stream",
-          "text": [
-            "===== sample id: 2 =====\n"
-          ]
-        },
-        {
-          "data": {
-            "text/latex": [
-              "$\\displaystyle \\begin{aligned}\n",
-              "        \\text{Ground truth\\,:}\\; & {}3 x^{2} + 5 x + 6\\\\\n",
-              "        \\text{Prediction\\,:}\\;   & {}3\\, x^{2} +5\\, x +6\n",
-              "        \\end{aligned}$"
-            ],
-            "text/plain": [
-              "<IPython.core.display.Math object>"
-            ]
-          },
-          "metadata": {},
-          "output_type": "display_data"
-        },
-        {
-          "name": "stdout",
-          "output_type": "stream",
-          "text": [
-            "===== sample id: 5 =====\n"
-          ]
-        },
-        {
-          "data": {
-            "text/latex": [
-              "$\\displaystyle \\begin{aligned}\n",
-              "        \\text{Ground truth\\,:}\\; & {}2 x^{2} + 6 y^{2}\\\\\n",
-              "        \\text{Prediction\\,:}\\;   & {}2\\, x^{2} +6\\, y^{2}\n",
-              "        \\end{aligned}$"
-            ],
-            "text/plain": [
-              "<IPython.core.display.Math object>"
-            ]
-          },
-          "metadata": {},
-          "output_type": "display_data"
-        },
-        {
-          "name": "stdout",
-          "output_type": "stream",
-          "text": [
-            "===== sample id: 6 =====\n"
-          ]
-        },
-        {
-          "data": {
-            "text/latex": [
-              "$\\displaystyle \\begin{aligned}\n",
-              "        \\text{Ground truth\\,:}\\; & {}3 x^{2} + 4 y\\\\\n",
-              "        \\text{Prediction\\,:}\\;   & {}3\\, x^{2} +4\\, y\n",
-              "        \\end{aligned}$"
-            ],
-            "text/plain": [
-              "<IPython.core.display.Math object>"
-            ]
-          },
-          "metadata": {},
-          "output_type": "display_data"
-        },
-        {
-          "name": "stdout",
-          "output_type": "stream",
-          "text": [
-            "===== sample id: 7 =====\n"
-          ]
-        },
-        {
-          "data": {
-            "text/latex": [
-              "$\\displaystyle \\begin{aligned}\n",
-              "        \\text{Ground truth\\,:}\\; & {}x^{2} + 5 x + 3 y + 6\\\\\n",
-              "        \\text{Prediction\\,:}\\;   & {}x^{2} +5\\, x +3\\, y +6\n",
-              "        \\end{aligned}$"
-            ],
-            "text/plain": [
-              "<IPython.core.display.Math object>"
-            ]
-          },
-          "metadata": {},
-          "output_type": "display_data"
-        },
-        {
-          "name": "stdout",
-          "output_type": "stream",
-          "text": [
-            "\n",
-            "-------------------------\n",
-            " Failure cases \n",
-            "-------------------------\n",
-            "===== sample id: 3 =====\n"
-          ]
-        },
-        {
-          "data": {
-            "text/latex": [
-              "$\\displaystyle \\begin{aligned}\n",
-              "        \\text{Ground truth\\,:}\\; & {}3 x^{2} + 2 x y + x + 4 y^{2}\\\\\n",
-              "        \\text{Prediction\\,:}\\;   & {}3\\, x^{2} +2\\, x\\, y +\\cancel{4}\\, x +4\\, y^{2}\n",
-              "        \\end{aligned}$"
-            ],
-            "text/plain": [
-              "<IPython.core.display.Math object>"
-            ]
-          },
-          "metadata": {},
-          "output_type": "display_data"
-        },
-        {
-          "name": "stdout",
-          "output_type": "stream",
-          "text": [
-            "===== sample id: 4 =====\n"
-          ]
-        },
-        {
-          "data": {
-            "text/latex": [
-              "$\\displaystyle \\begin{aligned}\n",
-              "        \\text{Ground truth\\,:}\\; & {}0\\\\\n",
-              "        \\text{Prediction\\,:}\\;   & {}\\cancel{y}\n",
-              "        \\end{aligned}$"
-            ],
-            "text/plain": [
-              "<IPython.core.display.Math object>"
-            ]
-          },
-          "metadata": {},
-          "output_type": "display_data"
-        },
-        {
-          "name": "stdout",
-          "output_type": "stream",
-          "text": [
-            "===== sample id: 8 =====\n"
-          ]
-        },
-        {
-          "data": {
-            "text/latex": [
-              "$\\displaystyle \\begin{aligned}\n",
-              "        \\text{Ground truth\\,:}\\; & {}2 y + 6\\\\\n",
-              "        \\text{Prediction\\,:}\\;   & {}\\cancel{3}\\, y +6\n",
-              "        \\end{aligned}$"
-            ],
-            "text/plain": [
-              "<IPython.core.display.Math object>"
-            ]
-          },
-          "metadata": {},
-          "output_type": "display_data"
-        },
-        {
-          "name": "stdout",
-          "output_type": "stream",
-          "text": [
-            "===== sample id: 9 =====\n"
-          ]
-        },
-        {
-          "data": {
-            "text/latex": [
-              "$\\displaystyle \\begin{aligned}\n",
-              "        \\text{Ground truth\\,:}\\; & {}x + 2 y\\\\\n",
-              "        \\text{Prediction\\,:}\\;   & {}x +\\cancel{3}\\, y\n",
-              "        \\end{aligned}$"
-            ],
-            "text/plain": [
-              "<IPython.core.display.Math object>"
-            ]
-          },
-          "metadata": {},
-          "output_type": "display_data"
-        },
-        {
-          "name": "stdout",
-          "output_type": "stream",
-          "text": [
-            "===== sample id: 11 =====\n"
-          ]
-        },
-        {
-          "data": {
-            "text/latex": [
-              "$\\displaystyle \\begin{aligned}\n",
-              "        \\text{Ground truth\\,:}\\; & {}5 y\\\\\n",
-              "        \\text{Prediction\\,:}\\;   & {}\\cancel{4}\\, y\n",
-              "        \\end{aligned}$"
-            ],
-            "text/plain": [
-              "<IPython.core.display.Math object>"
-            ]
-          },
-          "metadata": {},
-          "output_type": "display_data"
-        }
-      ],
-      "source": [
-        "gen_texts, ref_texts = load_eval_results(\"results/eval_results.json\")\n",
-        "\n",
-        "success_cases = [(i, gen, ref) for i, (gen, ref) in enumerate(zip(gen_texts, ref_texts)) if gen == ref]\n",
-        "failure_cases = [(i, gen, ref) for i, (gen, ref) in enumerate(zip(gen_texts, ref_texts)) if gen != ref]\n",
-        "\n",
-        "num_show = 5\n",
-        "\n",
-        "print('-------------------------')\n",
-        "print(''' Success cases ''')\n",
-        "print('-------------------------')\n",
-        "for (i, gen, ref) in success_cases[:num_show]:\n",
-        "    gen_expr = parse_poly(gen, [\"x\", \"y\"])\n",
-        "    ref_expr = parse_poly(ref, [\"x\", \"y\"])\n",
-        "\n",
-        "    print(f\"===== sample id: {i+1} =====\")\n",
-        "    display_with_diff(ref_expr, gen_expr)\n",
-        "\n",
-        "\n",
-        "\n",
-        "print('\\n-------------------------')\n",
-        "print(''' Failure cases ''')\n",
-        "print('-------------------------')\n",
-        "for (i, gen, ref) in failure_cases[:num_show]:\n",
-        "    gen_expr = parse_poly(gen, [\"x\", \"y\"])\n",
-        "    ref_expr = parse_poly(ref, [\"x\", \"y\"])\n",
-        "\n",
-        "    print(f\"===== sample id: {i+1} =====\")\n",
-        "    display_with_diff(ref_expr, gen_expr)\n"
-      ]
-    }
-  ],
-  "metadata": {
-    "kernelspec": {
-      "display_name": "Python 3",
-      "name": "python3"
-    },
-    "language_info": {
-      "codemirror_mode": {
-        "name": "ipython",
-        "version": 3
-      },
-      "file_extension": ".py",
-      "mimetype": "text/x-python",
-      "name": "python",
-      "nbconvert_exporter": "python",
-      "pygments_lexer": "ipython3",
-      "version": "3.12.9"
-    },
-    "colab": {
-      "provenance": [],
-      "gpuType": "T4"
-    },
-    "accelerator": "GPU"
->>>>>>> aa0db70c
   },
   "nbformat": 4,
   "nbformat_minor": 0
